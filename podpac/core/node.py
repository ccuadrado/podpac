--- conflicted
+++ resolved
@@ -13,7 +13,7 @@
 import numpy as np
 import traitlets as tl
 
-from podpac.core.settings import settings
+from podpac import settings
 from podpac.core.units import Units, UnitsDataArray, create_data_array
 from podpac.core.utils import common_doc
 from podpac.core.coordinates import Coordinates
@@ -33,7 +33,7 @@
             Unit-aware xarray DataArray containing the results of the node evaluation.
         """,
     'hash_return': 'A unique hash capturing the coordinates and parameters used to evaluate the node. ',
-    'outdir': "Optional output directory. Uses :attr:`podpac.settings['CACHE_DIR']` by default",
+    'outdir': 'Optional output directory. Uses :attr:`podpac.settings.CACHE_DIR` by default',
     'definition_return':
         """
         OrderedDict
@@ -525,55 +525,10 @@
         coordinates : podpac.Coordinates, optional
             Delete cached objects for these coordinates. If None, cached data is deleted for all coordinates, including
             coordinate-independent data.
-<<<<<<< HEAD
-        """
-
-        pass
-        # return cache.rem(self, data, key, coordinates=coordinates)
-
-    # -----------------------------------------------------------------------------------------------------------------
-    # Deprecated methods
-    # -----------------------------------------------------------------------------------------------------------------
-
-    def _get_filename(self, name, coordinates):
-        return '%s_%s_%s' % (name, self.hash, coordinates.hash)
-
-    def _get_output_path(self, outdir=None):
-        if outdir is None:
-            outdir = settings['CACHE_DIR']
-        if not os.path.exists(outdir):
-            os.makedirs(outdir)
-        return outdir
-
-    def write(self, name, outdir=None, fmt='pickle'):
-        """Write the most recent evaluation output to disk using the specified format
-
-        Parameters
-        ----------
-        name : str
-            Name of the file prefix. The final filename will have <name>_<node_hash>_<coordinates_hash>.<ext>
-        outdir : None, optional
-            {outdir}
-        fmt : str
-            Output format, default 'pickle'
-
-        Returns
-        --------
-        str
-            The path of the loaded file
-
-        Raises
-        ------
-        NotImplementedError
-            format not yet implemented
-        ValueError
-            invalid format
-=======
         mode: str, optional
             Specify which cache stores are affected. 
         all_cache: bool, optional
             Default is False. If True, deletes all of the cache.
->>>>>>> 114ca56d
 
         See Also
         ---------
@@ -584,77 +539,7 @@
         if all_cache:
             self.cache_ctrl.rem()
         else:
-<<<<<<< HEAD
-            raise ValueError("invalid format, '%s' not recognized" % fmt)
-
-        return path
-
-    def load(self, name, coordinates, outdir=None):
-        """Retrieves cached output from disk as though the node has been evaluated
-
-        Parameters
-        ----------
-        name : str
-            Name of the file prefix.
-        coordinates : podpac.Coordinates
-            {requested_coordinates}
-        outdir : str, optional
-            {outdir}
-
-        Returns
-        --------
-        str
-            The path of the loaded file
-
-        .. deprecated:: 0.2.0
-            This method will be removed and replaced by the caching module by version 0.2.0.
-        """
-
-        import warnings
-        warnings.warn('Node.load will be removed in a later release', DeprecationWarning)
-
-        try:
-            import cPickle  # Python 2.7
-        except:
-            import _pickle as cPickle
-
-        path = os.path.join(self._get_output_path(outdir=outdir), self._get_filename(name, coordinates=coordinates))
-        path = '%s.pkl' % path # assumes pickle
-        with open(path, 'rb') as f:
-            self._output = cPickle.load(f)
-        return path
-
-    @property
-    def cache_dir(self):
-        """Return the directory used for caching
-
-        Returns
-        -------
-        str
-            Path to the default cache directory
-
-        .. deprecated:: 0.2.0
-            This method will be removed and replaced by the caching module by version 0.2.0.
-        """
-
-        import warnings
-        warnings.warn('Node.cache_dir will be removed in a later release', DeprecationWarning)
-
-        basedir = settings['CACHE_DIR']
-        subdir = str(self.__class__)[8:-2].split('.')
-        dirs = [basedir] + subdir
-        return os.path.join(*dirs)
-
-    def cache_path(self, filename):
-        """Return the cache path for the file
-
-        Parameters
-        ----------
-        filename : str
-            Name of the cached file
-=======
             self.cache_ctrl.rem(self, key=key, coordinates=coordinates, mode=mode)
->>>>>>> 114ca56d
 
 
 #--------------------------------------------------------#
@@ -674,31 +559,6 @@
         Wrapped node eval method
     """
 
-<<<<<<< HEAD
-        import warnings
-        warnings.warn('Node.cache_obj will be replaced by put_cache in a later release', DeprecationWarning)
-
-        try:
-            import cPickle  # Python 2.7
-        except:
-            import _pickle as cPickle
-
-        try:
-            import boto3
-        except:
-            boto3 = None
-
-        path = self.cache_path(filename)
-        if settings['S3_BUCKET_NAME'] is None or settings['CACHE_TO_S3'] == False:
-            if not os.path.exists(self.cache_dir):
-                os.makedirs(self.cache_dir)
-            with open(path, 'wb') as fid:
-                cPickle.dump(obj, fid)#, protocol=cPickle.HIGHEST_PROTOCOL)
-        else:
-            s3 = boto3.resource('s3').Bucket(settings['S3_BUCKET_NAME'])
-            io = BytesIO(cPickle.dumps(obj))
-            s3.upload_fileobj(io, path)
-=======
     cache_key = 'output'
 
     @functools.wraps(fn)
@@ -719,55 +579,13 @@
                 self.put_cache(data, key, cache_coordinates, overwrite=self.cache_update,
                                raise_no_cache_exception=False)
             self._from_cache = False
->>>>>>> 114ca56d
 
         # transpose data to match the dims order of the requested coordinates
         order = [dim for dim in coordinates.dims if dim in data.dims]
         data = data.transpose(*order)
 
-<<<<<<< HEAD
-        Parameters
-        ----------
-        filename : str
-            File name of object to be retrieved from cache
-
-        Returns
-        -------
-        object
-            Object loaded from cache
-
-        .. deprecated:: 0.2.0
-            This method will be removed and replaced by the caching module by version 0.2.0.
-        """
-
-        import warnings
-        warnings.warn('Node.load_cached_obj will be replaced by get_cache in a later release', DeprecationWarning)
-
-        try:
-            import cPickle  # Python 2.7
-        except:
-            import _pickle as cPickle
-
-        try:
-            import boto3
-        except:
-            boto3 = None
-
-        path = self.cache_path(filename)
-        if settings['S3_BUCKET_NAME'] is None or not settings['CACHE_TO_S3']:
-            with open(path, 'rb') as fid:
-                obj = cPickle.load(fid)
-        else:
-            s3 = boto3.resource('s3').Bucket(settings['S3_BUCKET_NAME'])
-            io = BytesIO()
-            s3.download_fileobj(path, io)
-            io.seek(0)
-            obj = cPickle.loads(io.read())
-        return obj
-=======
         if self.debug:
             self._output = data
->>>>>>> 114ca56d
 
         return data
     return wrapper
@@ -794,15 +612,6 @@
     If the function uses any tagged attributes, these will essentially operate like dependencies
     because the cache key changes based on the node definition, which is affected by tagged attributes.
 
-<<<<<<< HEAD
-        if all_cache:
-            shutil.rmtree(settings['CACHE_DIR'])
-        elif node_cache:
-            shutil.rmtree(self.cache_dir)
-        else:
-            for f in glob.glob(self.cache_path(attr)):
-                os.remove(f)
-=======
     Examples
     ----------
     >>> from podpac import Node
@@ -874,5 +683,4 @@
             # Return the value on the first run
             return cached_function()
         return cache_wrapper
-    return cache_decorator
->>>>>>> 114ca56d
+    return cache_decorator