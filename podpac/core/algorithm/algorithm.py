"""
Algorithm Summary
"""

from __future__ import division, unicode_literals, print_function, absolute_import

import inspect
import numpy as np
import xarray as xr
import traitlets as tl

try:
    import numexpr as ne
except: 
    ne = None

from podpac.core.coordinates import Coordinates
from podpac.core.node import Node
from podpac.core.node import COMMON_NODE_DOC
from podpac.core.utils import common_doc

COMMON_DOC = COMMON_NODE_DOC.copy()

class Algorithm(Node):
    """Base node for any algorithm or computation node. 
    
    Notes
    ------
    Developers of new Algorithm nodes need to implement the `algorithm` method. 
    """
    
    @common_doc(COMMON_DOC)
    def execute(self, coordinates, output=None, method=None):
        """Executes this nodes using the supplied coordinates. 
        
        Parameters
        ----------
<<<<<<< HEAD
        coordinates : Coordinates
            {evaluated_coordinates}
=======
        coordinates : podpac.Coordinate
            {requested_coordinates}
>>>>>>> 690f7e9b
        output : podpac.UnitsDataArray, optional
            {execute_out}
        method : str, optional
            {execute_method}
        
        Returns
        -------
        {execute_return}
        """
        self.requested_coordinates = coordinates
        self.output = output

        coords = None
        for name in self.trait_names():
            node = getattr(self, name)
            if isinstance(node, Node):
                if self.implicit_pipeline_evaluation:
                    node.execute(coordinates, method)
                # accumulate coordinates
                if coords is None:
                    coords = Coordinates.from_xarray(node.output.coords)
                else:
                    coords = coords.add_unique(Coordinates.from_xaray(node.output.coords))
        if coords is None:
            coords = coordinates

        result = self.algorithm()
        if isinstance(result, np.ndarray):
            if self.output is None:
                self.output = self.initialize_coord_array(coords)
            self.output.data[:] = result
        else:
            dims = [d for d in self.requested_coordinates.dims if d in result.dims]
            if self.output is None:
                coords = Coordinates.from_xarray(result.coords)
                self.output = self.initialize_coord_array(coords)
            self.output[:] = result
            self.output = self.output.transpose(*dims) # split into 2nd line to avoid broadcasting issues with slice [:]
        self.evaluated = True
        return self.output
        
    def algorithm(self, **kwargs):
        """
        Parameters
        ----------
        **kwargs
            Key-word arguments for the algorithm
        
        Raises
        ------
        NotImplementedError
            Description
        """
        raise NotImplementedError

    @property
    def definition(self):
        """Pipeline node definition. 

        Returns
        -------
        OrderedDict
            Extends base description by adding 'inputs'
        """
        d = self.base_definition()
        
        # this first version is nicer, but the gettattr(self, ref) can take a
        # a long time if it is has a default value or is a property

        # d['inputs'] = {
        #     ref:getattr(self, ref)
        #     for ref in self.trait_names()
        #     if isinstance(getattr(self, ref, None), Node)
        # }
        
        d['inputs'] = {
            ref:getattr(self, ref)
            for ref, trait in self.traits().items()
            if hasattr(trait, 'klass') and Node in inspect.getmro(trait.klass) and getattr(self, ref) is not None
        }
        
        return d

class Arange(Algorithm):
    '''A simple test node that gives each value in the output a number.
    '''

    def algorithm(self):
        """Uses np.arange to give each value in output a unique number
        
        Returns
        -------
        UnitsDataArray
            A row-majored numbered array of the requested size. 
        """
        out = self.initialize_output_array('ones')
        return out * np.arange(out.size).reshape(out.shape)
      

class CoordData(Algorithm):
    """Extracts the coordinates from a request and makes it available as a data
    
    Attributes
    ----------
    coord_name : str
        Name of coordinate to extract (one of lat, lon, time, alt)
    """
    
    coord_name = tl.Unicode('').tag(attr=True)

    def algorithm(self):
        """Extract coordinate from request and makes data available.
        
        Returns
        -------
        UnitsDataArray
            The coordinates as data for the requested coordinate.
        """
        coord_name = self.coord_name
<<<<<<< HEAD
        ec = self.evaluated_coordinates
        if coord_name not in ec.udims:
=======
        ec = self.requested_coordinates
        if coord_name not in ec.dims:
>>>>>>> 690f7e9b
            raise ValueError('Coordinate name not in evaluated coordinates')
       
        c = ec[coord_name]
        coords = Coordinates([c])
        return self.initialize_coord_array(coords, init_type='data', fillval=c.coordinates)


class SinCoords(Algorithm):
    """A simple test node that creates a data based on coordinates and trigonometric (sin) functions. 
    """
    
    def algorithm(self):
        """Computes sinusoids of all the coordinates. 
        
        Returns
        -------
        UnitsDataArray
            Sinusoids of a certain period for all of the requested coordinates
        """
        out = self.initialize_output_array('ones')
        crds = list(out.coords.values())
        try:
            i_time = list(out.coords.keys()).index('time')
            crds[i_time] = crds[i_time].astype('datetime64[h]').astype(float)
        except ValueError:
            pass
        
        crds = np.meshgrid(*crds, indexing='ij')
        for crd in crds:
            out *= np.sin(np.pi * crd / 90.0)
        return out


class Arithmetic(Algorithm):
    """Create a simple point-by-point computation of up to 7 different input nodes.
    
    Attributes
    ----------
    A : podpac.Node
        An input node that can be used in a computation. 
    B : podpac.Node
        An input node that can be used in a computation. 
    C : podpac.Node
        An input node that can be used in a computation. 
    D : podpac.Node
        An input node that can be used in a computation. 
    E : podpac.Node
        An input node that can be used in a computation. 
    F : podpac.Node
        An input node that can be used in a computation. 
    G : podpac.Node
        An input node that can be used in a computation. 
    eqn : str
        An equation stating how the datasources can be combined. 
        Parameters may be specified in {}'s
        
    Examples
    ----------
    a = SinCoords()
    b = Arange()
    arith = Arithmetic(A=a, B=b, eqn = 'A * B + {offset}', params={'offset': 1})
    """
    
    A = tl.Instance(Node)
    B = tl.Instance(Node, allow_none=True)
    C = tl.Instance(Node, allow_none=True)
    D = tl.Instance(Node, allow_none=True)
    E = tl.Instance(Node, allow_none=True)
    F = tl.Instance(Node, allow_none=True)
    G = tl.Instance(Node, allow_none=True)
    eqn = tl.Unicode().tag(attr=True)
    params = tl.Dict().tag(attr=True)
    
    def algorithm(self):
        """Summary
        
        Returns
        -------
        UnitsDataArray
            Description
        """
        
        if self.eqn == '':
            raise ValueError("Cannot evaluate Arithmetic node: 'eqn' attribute missing or empty")

        eqn = self.eqn.format(**self.params)        
        
        fields = [f for f in 'ABCDEFG' if getattr(self, f) is not None]
          
        res = xr.broadcast(*[getattr(self, f).output for f in fields])
        f_locals = dict(zip(fields, res))

        if ne is None:
            result = eval(eqn, f_locals)
        else:
            result = ne.evaluate(eqn, f_locals)
        res = res[0].copy()  # Make an xarray object with correct dimensions
        res[:] = result
        return res
<|MERGE_RESOLUTION|>--- conflicted
+++ resolved
@@ -35,13 +35,8 @@
         
         Parameters
         ----------
-<<<<<<< HEAD
-        coordinates : Coordinates
-            {evaluated_coordinates}
-=======
-        coordinates : podpac.Coordinate
+        coordinates : podpac.Coordinates
             {requested_coordinates}
->>>>>>> 690f7e9b
         output : podpac.UnitsDataArray, optional
             {execute_out}
         method : str, optional
@@ -160,17 +155,11 @@
         UnitsDataArray
             The coordinates as data for the requested coordinate.
         """
-        coord_name = self.coord_name
-<<<<<<< HEAD
-        ec = self.evaluated_coordinates
-        if coord_name not in ec.udims:
-=======
-        ec = self.requested_coordinates
-        if coord_name not in ec.dims:
->>>>>>> 690f7e9b
+        
+        if self.coord_name not in self.requested_coordinates.udims:
             raise ValueError('Coordinate name not in evaluated coordinates')
        
-        c = ec[coord_name]
+        c = self.requested_coordinates[self.coord_name]
         coords = Coordinates([c])
         return self.initialize_coord_array(coords, init_type='data', fillval=c.coordinates)
 
